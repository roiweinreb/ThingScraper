--- conflicted
+++ resolved
@@ -100,16 +100,16 @@
     LICENSE_PATH = r"//a[@class='License__link--NFT8l' and not(@class='License__creator--4riPo')]"
 
 
-<<<<<<< HEAD
 class Logs:
     loc = 'info.log'
     format_log = '%(asctime)s: %(levelname)s: %(message)s'
     format_stream = '%(asctime)s: %(levelname)s: %(message)s'
     level_general = 'DEBUG'
     level_log = 'INFO'
-=======
+
+
+
 class Logger :
     FORMAT = '(%(asctime)s)  |  %(levelname)s  |  FILE:%(filename)s   FUNC:%(funcName)s   LINE:%(lineno)d :  %(message)s'
     NAME = 'thingscraper'
-    LOG_DIR = 'Log'
->>>>>>> c8c67215
+    LOG_DIR = 'Log'