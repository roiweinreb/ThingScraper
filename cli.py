import personal_config as pconf
<<<<<<< HEAD
import general_config as gconf

=======
import Database.config as dbconf
>>>>>>> b86ea1c4
import argparse
from datetime import datetime

DEF_SAVE_NAME = pconf.DEF_SAVE_NAME + datetime.now().strftime(gconf.DATE_SUFFIX)


def cli_set_arguments():
    """
    Adds arguments to parser obj
    :return: The parser with the new arguments
    """
    parser = argparse.ArgumentParser(description="Scrap data from thingiverse")
    parser = set_parser_args(parser)
    parser = set_parser_long_args(parser)
    parser = set_parser_groups(parser)
    parser = set_mysql_args(parser)
    return parser


def set_parser_args(parser):
    """
    Add arguments to parser
    :param parser: parser we are modifying
    :return: modified parser
    """
<<<<<<< HEAD
    # Config tags
    parser.add_argument('-m', '--mode', help='Scraping mode')

    parser.add_argument('-s', '--sort', help='By what to sort main page before scrapping',
                   type=str, default='popular', metavar='{popular, newest, makes}')


    parser.add_argument('-B', '--Browser', help='Browser name',
                        type=str, default=pconf.browser)

    parser.add_argument('-D', '--Driver', help='Driver path (for salenium)',
                        type=str, default=pconf.driver_path)

=======
    parser.add_argument('type', action='extend', nargs='*', type=str,
                        choices=['Thing', 'Make', 'User', 'Remix', 'API', 'All'],
                        help='Type of data to scrap. \n'
                             ' can provide multiple types and it will be scraped in the provided order. \n'
                             'All is equivalent to writing: \n'
                             'Thing Remix Make API User.')
    parser.add_argument('-n', '--num-items', type=int, action='extend', nargs='*', default=[],
                        help='How many items to scrape per action. \n'
                             'If not enough arguments are provided the last argument will be used as substitute. \n'
                             'If too many arguments are provided the extras will be ignored. \n'
                             'The arguments corresponding to User will be ignored unless the '
                             '--not-all-users tag is raised. \n'
                             'Arguments that are a shorthand for multiple commands (like All) require multiple '
                             'corresponding num-items arguments')
    parser.add_argument('-N', '--Name', help='change name of save file (for local save)',
                        type=str, default=DEF_SAVE_NAME)
    parser.add_argument('-B', '--Browser', help='Browser name',
                        type=str, default=pconf.browser)
    parser.add_argument('-D', '--Driver', help='Driver path (for selenium)',
                        type=str, default=pconf.driver_path)
    parser.add_argument('-J', '--save-json', help='save a copy of results as a json file', action='store_true')
>>>>>>> b86ea1c4
    parser.add_argument('-v', '--volume', type=int, default=0,
                        help='Set how much info is printed out: '
                             '10 = quite, '
                             '20 = normal, '
                             '30 = debug, '
                             '40 = verbose')
<<<<<<< HEAD
=======
    return parser


def set_parser_long_args(parser):
    """
    Add arguments to parser
    :param parser: parser we are modifying
    :return: modified parser
    """
    parser.add_argument('--google-app-name', help='google developer code used to access google APIs',
                        type=str, default=pconf.google_ktree_API_key)
>>>>>>> b86ea1c4

    parser.add_argument('--headless', help='runs the scraper in headless mode (no visible browser)',
                        action='store_true')
    # parser.add_argument('-I', '--Interactive', help='Opens program in interactive mode', action='store_true')


    # Scrapping tags
    parser.add_argument('type', type=str, metavar='{Thing, Make, User, Remix, APIs, All}',
                        help='Type of data to scrap', default='Thing')

    parser.add_argument('-n', '--num_items', help='How many items to scrape', type=int, default=500)

    # Output tags
    parser.add_argument('-N', '--Name', help='change name of save file (for local save)',
                        type=str, default=DEF_SAVE_NAME)

    parser.add_argument('-J', '--save-json', help='save a copy of results as a json file', action='store_true')

    parser.add_argument('-S', '--pre-search', type=int, default=0,
                        help='When scraping for a non-thing type object can first scrape for things, and then scrape '
                             'for data based on result. Please provide number of pages to scrape')

    parser.add_argument('-d', '--database', help="If indicated, a database will be created over the MySQL server "
                                                 "specified in Database/config.py",
                        action='store_true')
<<<<<<< HEAD

    # API
    parser.add_argument('--google-app-name', help='google developer code used to access google APIs',
                        type=str, default=pconf.google_ktree_API_key)

=======
    parser.add_argument('--not-all-users', action='store_true',
                        help='search only for the exact number of users specified in the --num-items tag')
    # parser.add_argument('-S', '--save-to-db', action='store_true',
    #                     help='save results in mySQL database (not implemented yet)')
>>>>>>> b86ea1c4
    return parser


def set_parser_groups(parser):
    """
    Add mutually exclusive groups to parser
    :param parser: parser we are modifying
    :return: modified parser
    """
    gr_data = parser.add_mutually_exclusive_group()
    # where to load data from at the start of the run
    gr_data.add_argument('-j', '--load-json',
                         help='Load previously scrapped data from a JSON file',
                         type=str)
    # gr_data.add_argument('-d', '--load-db', help='(el) Loads json save', action='store_true')

    # gr_db = parser.add_mutually_exclusive_group()
    # # how to save results to db
    # gr_db.add_argument('-u', '--update', help='replace duplicates', action='store_true')
    # gr_db.add_argument('-a', '--append', help='ignore duplicates', action='store_true')
    # gr_db.add_argument('-p', '--print', help="don't save results to database, just print to screen",
    #                    action='store_true')
    # gr_db.add_argument('--replace', help='delete all data once done scraping, and start anew', action='store_true')
    return parser


def set_mysql_args(parser):
    """
    Add mySQL arguments to parser
    :param parser: parser we are modifying
    :return: modified parser
    """
    parser.add_argument('--mysql-host', type=str, default=dbconf.MYSQL_HOST,
                        help='set the host name of the mySQL server')
    parser.add_argument('--mysql-user', type=str, default=dbconf.MYSQL_USER,
                        help='set the username of the mySQL server')
    parser.add_argument('--mysql-password', type=str, default=dbconf.MYSQL_PASSWORD,
                        help='set the password of the mySQL server')
    return parser<|MERGE_RESOLUTION|>--- conflicted
+++ resolved
@@ -1,10 +1,7 @@
 import personal_config as pconf
-<<<<<<< HEAD
+import Database.config as dbconf
 import general_config as gconf
 
-=======
-import Database.config as dbconf
->>>>>>> b86ea1c4
 import argparse
 from datetime import datetime
 
@@ -30,21 +27,13 @@
     :param parser: parser we are modifying
     :return: modified parser
     """
-<<<<<<< HEAD
+
     # Config tags
     parser.add_argument('-m', '--mode', help='Scraping mode')
 
     parser.add_argument('-s', '--sort', help='By what to sort main page before scrapping',
                    type=str, default='popular', metavar='{popular, newest, makes}')
 
-
-    parser.add_argument('-B', '--Browser', help='Browser name',
-                        type=str, default=pconf.browser)
-
-    parser.add_argument('-D', '--Driver', help='Driver path (for salenium)',
-                        type=str, default=pconf.driver_path)
-
-=======
     parser.add_argument('type', action='extend', nargs='*', type=str,
                         choices=['Thing', 'Make', 'User', 'Remix', 'API', 'All'],
                         help='Type of data to scrap. \n'
@@ -63,18 +52,18 @@
                         type=str, default=DEF_SAVE_NAME)
     parser.add_argument('-B', '--Browser', help='Browser name',
                         type=str, default=pconf.browser)
-    parser.add_argument('-D', '--Driver', help='Driver path (for selenium)',
+    parser.add_argument('-D', '--Driver', help='Driver path (for salenium)',
                         type=str, default=pconf.driver_path)
     parser.add_argument('-J', '--save-json', help='save a copy of results as a json file', action='store_true')
->>>>>>> b86ea1c4
+    parser.add_argument('-S', '--pre-search', type=int, default=0,
+                        help='When scraping for a non-thing type object can first scrape for things, and then scrape '
+                             'for data based on result. Please provide number of pages to scrape')
     parser.add_argument('-v', '--volume', type=int, default=0,
                         help='Set how much info is printed out: '
                              '10 = quite, '
                              '20 = normal, '
                              '30 = debug, '
                              '40 = verbose')
-<<<<<<< HEAD
-=======
     return parser
 
 
@@ -86,44 +75,17 @@
     """
     parser.add_argument('--google-app-name', help='google developer code used to access google APIs',
                         type=str, default=pconf.google_ktree_API_key)
->>>>>>> b86ea1c4
 
     parser.add_argument('--headless', help='runs the scraper in headless mode (no visible browser)',
                         action='store_true')
-    # parser.add_argument('-I', '--Interactive', help='Opens program in interactive mode', action='store_true')
-
-
-    # Scrapping tags
-    parser.add_argument('type', type=str, metavar='{Thing, Make, User, Remix, APIs, All}',
-                        help='Type of data to scrap', default='Thing')
-
-    parser.add_argument('-n', '--num_items', help='How many items to scrape', type=int, default=500)
-
-    # Output tags
-    parser.add_argument('-N', '--Name', help='change name of save file (for local save)',
-                        type=str, default=DEF_SAVE_NAME)
-
-    parser.add_argument('-J', '--save-json', help='save a copy of results as a json file', action='store_true')
-
-    parser.add_argument('-S', '--pre-search', type=int, default=0,
-                        help='When scraping for a non-thing type object can first scrape for things, and then scrape '
-                             'for data based on result. Please provide number of pages to scrape')
 
     parser.add_argument('-d', '--database', help="If indicated, a database will be created over the MySQL server "
                                                  "specified in Database/config.py",
                         action='store_true')
-<<<<<<< HEAD
-
-    # API
-    parser.add_argument('--google-app-name', help='google developer code used to access google APIs',
-                        type=str, default=pconf.google_ktree_API_key)
-
-=======
     parser.add_argument('--not-all-users', action='store_true',
                         help='search only for the exact number of users specified in the --num-items tag')
     # parser.add_argument('-S', '--save-to-db', action='store_true',
     #                     help='save results in mySQL database (not implemented yet)')
->>>>>>> b86ea1c4
     return parser
 
 
