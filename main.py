--- conflicted
+++ resolved
@@ -82,20 +82,11 @@
             likes = item.find_elements_by_class_name(ELEMENT_LIKES)[1]
             thing = Thing(id=item_id)
             thing['likes'] = int(likes.text)
-<<<<<<< HEAD
             data.append((item_id, thing))
-=======
-            thing.fetch_all(thing_browser)
-            thing.parse_all()
-            thing.print_info()
-            data.append((int(item_id), thing))
-        thing_browser.close()
->>>>>>> 88b1e184
     return dict(data)
 
 
 def main():
-<<<<<<< HEAD
     if NEW_FILE:
         with Browser(conf.browser, conf.driver_path) as browser:
             data = scraper_search(browser, 1)
@@ -114,20 +105,6 @@
         data = open_file("save.json")
         for key in data:
             print(data[key].print_info())
-=======
-    with Browser(BROWSER_TYPE, conf.driver_path) as browser:
-        data = scraper_search(browser, 5)
-        failed = []
-        for key in data:
-            try:
-                # data[key].parse_all(browser)
-                pass
-            except Exception as E:
-                failed.append((key, E))
-                print(f"Failed to retrieve for item id = {key}\n")
-            else:
-                print(data[key])
->>>>>>> 88b1e184
 
 
 if __name__ == '__main__':
