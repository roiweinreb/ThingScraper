--- conflicted
+++ resolved
@@ -376,7 +376,18 @@
         else:
             logger.error("Given JSON path was not found: `{}`".format(file_path))
     else:
-        data = scrape_data(data, inp)
+        # data = scrape_data(data, inp)
+        # TODO: Review changes above and below
+        n_list = inp['num_items'] if len(inp['num_items']) > 0 else [personal_config.PAGES_TO_SCAN]
+        type_list = inp['type']
+        n_max = len(n_list) - 1
+        for i, action in enumerate(type_list):
+            i_n = min(i, n_max)
+            inp['type'] = action
+            inp['num_items'] = n_list[i_n]
+            data, fail = choose_action(inp, data, action)
+        inp['num_items'] = n_list
+        inp['type'] = type_list
 
         # Only save JSON if a new scrapping was done
         if inp['save_json']:
@@ -389,7 +400,6 @@
 
     return data
 
-<<<<<<< HEAD
 
 def scrape_data(data, inp):
     search_type = inp['type'].lower()
@@ -413,20 +423,6 @@
         enrich_with_apis(inp, data)
     else:
         logger.error(f"Unknown type : `{search_type}`")
-=======
-    n_list = inp['num_items'] if len(inp['num_items']) > 0 else [personal_config.PAGES_TO_SCAN]
-    type_list = inp['type']
-    n_max = len(n_list) - 1
-    for i, action in enumerate(type_list):
-        i_n = min(i, n_max)
-        inp['type'] = action
-        inp['num_items'] = n_list[i_n]
-        data, fail = choose_action(inp, data, action)
-    inp['num_items'] = n_list
-    inp['type'] = type_list
-    if inp['save_json']:
-        save_json(inp['Name'] + '.json', data)
->>>>>>> b86ea1c4
 
     return data
 
@@ -523,7 +519,6 @@
     setup_log(logger, args)
     data = data_format.copy()
     logger.debug('Created base data template')
-    # Scraping
     with Browser(args.Browser, args.Driver, headless=args.headless) as browser:
         logger.info('Opened browser obj')
         args_dict = vars(args)
