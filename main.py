import json
import logging
import sys

from selenium.webdriver.common.by import By

import cli
import general_config as gconf
import personal_config
from ThingScraper import Browser, Thing, User, Make
<<<<<<< HEAD
from selenium.webdriver.common.by import By
import cli
import json
import logging
=======
import os
>>>>>>> c8c67215

# Define new logger and set its logging level
logger = logging.getLogger(gconf.Logger.NAME)
logger.setLevel(logging.DEBUG)

# Data output structure
data_format = {
    "things": dict(),
    "users": dict(),
    "makes": dict()
}


def setup_logger(to_file=True, to_screen=True):
    """
    Setup a logger.
  :param
        to_file: if true, include logging to file based on path given in general config.
        to_screen: if true, include logging to screen (stdout)
    """
    # Create Formatter
    formatter = logging.Formatter(gconf.Logger.FORMAT)

    # create a file handler and add it to logger
    if to_file:
        # check if dir path exists
        if not os.path.exists(gconf.Logger.LOG_DIR):
            os.mkdir(gconf.Logger.LOG_DIR)

        # generate saving path for log file
        saving_path = os.path.join(gconf.Logger.LOG_DIR,gconf.Logger.NAME + '.log')

        # create a file handler
        file_handler = logging.FileHandler(saving_path)
        # file_handler.setLevel(logging.DEBUG)
        file_handler.setFormatter(formatter)
        logger.addHandler(file_handler)

    if to_screen:
        stream_handler = logging.StreamHandler(sys.stdout)
        # stream_handler.setLevel(logging.INFO)
        stream_handler.setFormatter(formatter)
        logger.addHandler(stream_handler)


def parse_explore_url(sort_='popular', time_restriction=None, page=1):
    """
    Generates a url that leads to an explore page based on given parameters
  :param sort_: sort type. can be: popular, newest or makes
  :param time_restriction: restriction when sorted by popular: now-7d, now-30d, now-365d, None (All time)
  :param page: page number
  :return: url in str format
    """
    base_url = gconf.MAIN_URL + r'search?type=things&q=&sort='
    # sort_: popular, newest or makes
    base_url += sort_
    if time_restriction:
        # time_restriction: now-7d, now-30d, now-365d, None (All time)
        base_url += r"&posted_after=" + time_restriction
    base_url += r"&page=" + str(page)

    return base_url


def save_json(file_path, things_dict):
    """
    Saves the file
  :param file_path: where to save the file (includes name)
  :param things_dict: A dictionary where the key is the id, and the value is a Thing object
  :return: (bool) True if saved successfully
    """
    state = False
    try:
        with open(file_path, 'w') as file:
            data = {data_type: {k: things_dict[data_type][k].properties for k in things_dict[data_type]}
                    for data_type in things_dict}
            json.dump(data, file)
    except Exception as E:
        print(f"Could not save the file:\n{type(E)}: {E}")
    else:
        state = True
    finally:
        return state


def load_json(file_path):
    """
    Opens saved file
  :param file_path: where to save the file (includes name)
  :return: A dict where the key is a thing id, and the value is a Thing object
    """
    res = data_format.copy()
    try:
        with open(file_path, 'r') as file:
            data = json.load(file)
    except FileNotFoundError as E:
        print(f"File {file_path} not found:\n{E}")
    except Exception as E:
        print(f"Could not open the file:\n{E}")
    else:
        res["things"] = {k: Thing(thing_id=k, properties=data["things"][k]) for k in data["things"]}
        res["users"] = {k: User(username=k, properties=data["users"][k]) for k in data["users"]}
        res["makes"] = {k: Make(make_id=k, properties=data["makes"][k]) for k in data["makes"]}
    finally:
        return res


def scraper_search(browser, pages_to_scan=personal_config.PAGES_TO_SCAN):
    """
    Scans the top pages of the last month, and returns a dictionary of the projects
  :param browser: The browser we're using
  :param pages_to_scan: The amount of pages we want to scan on the site
  :return: A dictionary, where the key is the "thing id", and the value is a dictionary containing the likes value.
    """
    data = []
    for i in range(pages_to_scan):
        url = parse_explore_url('popular', 'now-30d', i + 1)
        browser.get(url)
        projects = []
        while len(projects) < gconf.THINGS_PER_PAGE:
            projects = browser.wait_and_find(By.CLASS_NAME, gconf.ExploreList.THING_CARD, find_all=True)
        print(f"Found {len(projects)} projects on page {i + 1}")
        for item in projects:
            item_id = item.find_element_by_class_name(gconf.ExploreList.CARD_BODY).get_attribute("href")
            item_id = item_id.rsplit(':', 1)[1]
            likes = item.find_elements_by_class_name(gconf.ExploreList.THING_LIKES)[1]
            thing = Thing(thing_id=item_id)
            thing['likes'] = int(likes.text)
            data.append((item_id, thing))
    return dict(data)


def scrape_main_page(settings, data=None):
    """
    Scrape main page for
  :param settings: A dict containing settings
  :param data: data from previous runs
  :return: Data we scraped, and a list of ids we failed to scrape
    """
    if data is None:
        data = data_format.copy()
    volume = settings['volume']
    num_runs = settings['num_runs'] if settings['search_type'] != 'all' else settings['preliminary_count']
    if settings['search_type'] != 'thing' and settings['preliminary_count'] > 0:
        num_runs = settings['preliminary_count']
    browser = settings['browser_obj']
    data_to_scrape = scraper_search(browser, num_runs)
    failed = []
    i = 0
    for key in data_to_scrape:
        i += 1
        try:
            data_to_scrape[key].fetch_all(browser)
            data_to_scrape[key].parse_all()
            data['things'][key] = data_to_scrape[key]
        except Exception as E:
            failed.append((key, E))
            if volume != 'q':
                print(f"{i} - (Thing) Failed to retrieve for item id = {key}\n")
        else:
            if volume != 'q':
                print(f"{i} - (Thing) Success: {key}")
            if volume == 'v':
                data_to_scrape[key].print_info()
    return data, failed


def get_users(data, settings):
    """
    gets all usernames in data
  :param data: loaded data
  :param settings: A dict containing settings
  :return: a set of all the usernames in the input
    """
    res = set()
    items = dict()
    for k in data:
        if k != 'users' or settings['save_to_db_mode'] == 'u':
            items.update(data[k])
    for k in items:
        a = items[k]['username']
        if a is not None:
            res.add(a)
    return res


def scrape_users_in_db(settings, db):
    """
    Scrape user data
  :param settings: A dict containing settings
  :param db: data we can extract usernames from
  :return: Data we scraped, and a list of ids we failed to scrape
    """
    names_to_scrape = get_users(db, settings)
    volume = settings['volume']
    failed = []
    j = settings['num_runs']
    i = 0
    for k in names_to_scrape:
        i += 1
        if j == 0 and settings['search_type'] != 'all':
            # scan up to num_runs items. If negative, scan all
            break
        else:
            j += -1
        try:
            user = User(username=k, browser=settings['browser_obj'])
            user.fetch_all()
            user.parse_all()
            db['users'][k] = user
        except Exception as E:
            failed.append((k, E))
            if volume != 'q':
                print(f"{i} - (User) Failed to retrieve for item id = {k}\n")
        else:
            if volume != 'q':
                print(f"{i} - (User) Success: {k}")
            if volume == 'v':
                user.print_info()
    return db, failed


def get_makes(data, settings):
    """
    gets all makes in data
  :param data: loaded data
  :param settings: A dict containing settings
  :return: a set of all the usernames in the input
    """
    res = set()
    items = data['things']
    i = 0
    for k in items:
        i += 1
        try:
            makes = items[k].get_makes(max_makes=settings['num_runs'])
        except Exception as E:
            if settings['volume'] != 'q':
                print(f'{i} - (Makes) Failed to get makes from Thing id {k}')
                print(f"Error of type {type(E)}:\n{E}")
            makes = [None]
        else:
            if settings['volume'] != 'q':
                print(f'{i} - (Makes) Success: {k}:\n{makes}')
        for make in makes:
            if make is not None:
                if type(make) == tuple:
                    res.add(make[0])
                else:
                    res.add(make)
    return res


def scrape_make_in_db(settings, db):
    """
    Scrape makes from thing objects
  :param settings: A dict containing settings
  :param db: data we can extract makes from
  :return: Data we scraped, and a list of ids we failed to scrape
    """
    makes_to_scrape = get_makes(db, settings)
    volume = settings['volume']
    failed = []
    j = settings['num_runs']
    i = 0
    for k in makes_to_scrape:
        i += 1
        if j == 0 and settings['search_type'] != 'all':
            # scan up to num_runs items. If negative, scan all
            break
        else:
            j += -1
        try:
            make = Make(make_id=k, browser=settings['browser_obj'])
            make.fetch_all()
            make.parse_all()
            db['makes'][k] = make
        except Exception as E:
            failed.append((k, E))
            if volume != 'q':
                print(f"{i} - (Make) Failed to retrieve for item id = {k}\n")
        else:
            if volume != 'q':
                print(f"{i} - (Make) Success: {k}")
            if volume == 'v':
                make.print_info()
    return db, failed


def get_remixes(data, settings):
    """
    gets all remixes in data
  :param data: loaded data
  :param settings: A dict containing settings
  :return: a set of all the usernames in the input
    """
    res = dict()
    items = data['things']
    i = 0
    for k in items:
        i += 1
        try:
            remixes = items[k].get_remixes(max_remixes=settings['num_runs'])
        except Exception as E:
            if settings['volume'] != 'q':
                print(f'{i} - (Remixes) Failed to get remixes from Thing id {k}')
                print(f"Error of type {type(E)}:\n{E}")
            remixes = [None]
        else:
            if settings['volume'] != 'q':
                print(f'{i} - (Remixes) Success: {k}:\n{remixes}')
        for remix in remixes:
            if remix is not None:
                res[remix[0]] = remix
    return res


def scrape_remixes_in_db(settings, db):
    """
    Scrape remixes from thing objects
  :param settings: A dict containing settings
  :param db: data we can extract makes from
  :return: Data we scraped, and a list of ids we failed to scrape
    """
    remixes_to_scrape = get_remixes(db, settings)
    volume = settings['volume']
    failed = []
    j = settings['num_runs']
    i = 0
    for k in remixes_to_scrape:
        i += 1
        if j == 0 and settings['search_type'] != 'all':
            # scan up to num_runs items. If negative, scan all
            break
        else:
            j += -1
        try:
            remix = Thing(thing_id=k, browser=settings['browser_obj'])
            remix.fetch_all(settings['browser_obj'])
            remix.parse_all()
            remix['likes'] = remixes_to_scrape[k][1]
            db['things'][k] = remix
        except Exception as E:
            failed.append((k, E))
            if volume != 'q':
                print(f"{i} - (Remix) Failed to retrieve for item id = {k}\n")
        else:
            if volume != 'q':
                print(f"{i} - (Remix) Success: {k}")
            if volume == 'v':
                remix.print_info()
    return db, failed


def follow_cli(inp, data=None):
    """
    Follow instructions from CLI
  :param inp: Instructions from CLI
  :param data: Data about the website
  :return: Data object updated
    """
    if data is None:
        data = data_format.copy()
    a = inp['load_type']
    if a == 'j':
        data = load_json(inp['save_name'] + '.json')
    elif a == 'd':
        pass

    search_type = inp['search_type']
    if search_type == 'thing' or (search_type != 'all' and inp['preliminary_count'] > 0):
        data, fail = scrape_main_page(settings=inp, data=data)
    elif search_type == 'user':
        data, fail = scrape_users_in_db(inp, data)
    elif search_type == 'make':
        data, fail = scrape_make_in_db(inp, data)
    elif search_type == 'remix':
        data, fail = scrape_remixes_in_db(inp, data)
    elif search_type == 'all':
        data, fail = scrape_main_page(settings=inp, data=data)
        data, fail = scrape_remixes_in_db(inp, data)
        data, fail = scrape_make_in_db(inp, data)
        data, fail = scrape_users_in_db(inp, data)
    else:
        print(f"{search_type} scraping not implemented yet")

    if inp['do_save_json']:
        save_json(inp['save_name'] + '.json', data)

    return data


def setup_log(args):
    """
    setup the logger based on the config file settings
    :param args: user arguments
    :return: logger
    """
    logger = logging.getLogger(__name__)
    logger.setLevel(eval(f"logging.{gconf.Logs.level_general}"))

    formatter_log = logging.Formatter(gconf.Logs.format_log)
    file_handler = logging.FileHandler(gconf.Logs.loc)
    file_handler.setFormatter(formatter_log)
    file_handler.setLevel(eval(f"logging.{gconf.Logs.level_log}"))

    formatter_stream = logging.Formatter(gconf.Logs.format_stream)
    stream_handler = logging.StreamHandler()
    stream_handler.setFormatter(formatter_stream)
    if args['volume'] == 'v':
        stream_handler.setLevel(logging.DEBUG)
    elif args['volume'] == 'q':
        stream_handler.setLevel(logging.WARNING)
    else:
        stream_handler.setLevel(logging.INFO)

    logger.addHandler(file_handler)
    logger.addHandler(stream_handler)
    logger.info("debugger has been setup successfully")
    return logger


def main():
    logger = setup_log()
    # get initial input
    setup_logger()
    args = cli.inter_parser()
    data = data_format.copy()
    with Browser(args['browser'], args['driver_path']) as browser:
        args['browser_obj'] = browser
        data = follow_cli(args, data)
        while args['Interactive']:
            input()
            args = cli.inter_parser()
            print(args)
            print("Interactive mode not implemented yet, quiting")
            # TODO: implement support for interactive mode
            break
            data = follow_cli(args)
        for k in data:
            print(f"{k}:\n{data[k]}")
        input('Done, press any key to quit')


if __name__ == '__main__':
    main()<|MERGE_RESOLUTION|>--- conflicted
+++ resolved
@@ -8,14 +8,11 @@
 import general_config as gconf
 import personal_config
 from ThingScraper import Browser, Thing, User, Make
-<<<<<<< HEAD
 from selenium.webdriver.common.by import By
 import cli
 import json
 import logging
-=======
 import os
->>>>>>> c8c67215
 
 # Define new logger and set its logging level
 logger = logging.getLogger(gconf.Logger.NAME)
@@ -23,10 +20,10 @@
 
 # Data output structure
 data_format = {
-    "things": dict(),
-    "users": dict(),
-    "makes": dict()
-}
+        "things": dict(),
+        "users": dict(),
+        "makes": dict()
+    }
 
 
 def setup_logger(to_file=True, to_screen=True):
@@ -64,10 +61,10 @@
 def parse_explore_url(sort_='popular', time_restriction=None, page=1):
     """
     Generates a url that leads to an explore page based on given parameters
-  :param sort_: sort type. can be: popular, newest or makes
-  :param time_restriction: restriction when sorted by popular: now-7d, now-30d, now-365d, None (All time)
-  :param page: page number
-  :return: url in str format
+    :param sort_: sort type. can be: popular, newest or makes
+    :param time_restriction: restriction when sorted by popular: now-7d, now-30d, now-365d, None (All time)
+    :param page: page number
+    :return: url in str format
     """
     base_url = gconf.MAIN_URL + r'search?type=things&q=&sort='
     # sort_: popular, newest or makes
@@ -83,9 +80,9 @@
 def save_json(file_path, things_dict):
     """
     Saves the file
-  :param file_path: where to save the file (includes name)
-  :param things_dict: A dictionary where the key is the id, and the value is a Thing object
-  :return: (bool) True if saved successfully
+    :param file_path: where to save the file (includes name)
+    :param things_dict: A dictionary where the key is the id, and the value is a Thing object
+    :return: (bool) True if saved successfully
     """
     state = False
     try:
@@ -104,8 +101,8 @@
 def load_json(file_path):
     """
     Opens saved file
-  :param file_path: where to save the file (includes name)
-  :return: A dict where the key is a thing id, and the value is a Thing object
+    :param file_path: where to save the file (includes name)
+    :return: A dict where the key is a thing id, and the value is a Thing object
     """
     res = data_format.copy()
     try:
@@ -126,18 +123,18 @@
 def scraper_search(browser, pages_to_scan=personal_config.PAGES_TO_SCAN):
     """
     Scans the top pages of the last month, and returns a dictionary of the projects
-  :param browser: The browser we're using
-  :param pages_to_scan: The amount of pages we want to scan on the site
-  :return: A dictionary, where the key is the "thing id", and the value is a dictionary containing the likes value.
+    :param browser: The browser we're using
+    :param pages_to_scan: The amount of pages we want to scan on the site
+    :return: A dictionary, where the key is the "thing id", and the value is a dictionary containing the likes value.
     """
     data = []
     for i in range(pages_to_scan):
-        url = parse_explore_url('popular', 'now-30d', i + 1)
+        url = parse_explore_url('popular', 'now-30d', i+1)
         browser.get(url)
         projects = []
         while len(projects) < gconf.THINGS_PER_PAGE:
             projects = browser.wait_and_find(By.CLASS_NAME, gconf.ExploreList.THING_CARD, find_all=True)
-        print(f"Found {len(projects)} projects on page {i + 1}")
+        print(f"Found {len(projects)} projects on page {i+1}")
         for item in projects:
             item_id = item.find_element_by_class_name(gconf.ExploreList.CARD_BODY).get_attribute("href")
             item_id = item_id.rsplit(':', 1)[1]
@@ -151,9 +148,9 @@
 def scrape_main_page(settings, data=None):
     """
     Scrape main page for
-  :param settings: A dict containing settings
-  :param data: data from previous runs
-  :return: Data we scraped, and a list of ids we failed to scrape
+    :param settings: A dict containing settings
+    :param data: data from previous runs
+    :return: Data we scraped, and a list of ids we failed to scrape
     """
     if data is None:
         data = data_format.copy()
@@ -186,9 +183,9 @@
 def get_users(data, settings):
     """
     gets all usernames in data
-  :param data: loaded data
-  :param settings: A dict containing settings
-  :return: a set of all the usernames in the input
+    :param data: loaded data
+    :param settings: A dict containing settings
+    :return: a set of all the usernames in the input
     """
     res = set()
     items = dict()
@@ -205,9 +202,9 @@
 def scrape_users_in_db(settings, db):
     """
     Scrape user data
-  :param settings: A dict containing settings
-  :param db: data we can extract usernames from
-  :return: Data we scraped, and a list of ids we failed to scrape
+    :param settings: A dict containing settings
+    :param db: data we can extract usernames from
+    :return: Data we scraped, and a list of ids we failed to scrape
     """
     names_to_scrape = get_users(db, settings)
     volume = settings['volume']
@@ -241,9 +238,9 @@
 def get_makes(data, settings):
     """
     gets all makes in data
-  :param data: loaded data
-  :param settings: A dict containing settings
-  :return: a set of all the usernames in the input
+    :param data: loaded data
+    :param settings: A dict containing settings
+    :return: a set of all the usernames in the input
     """
     res = set()
     items = data['things']
@@ -272,9 +269,9 @@
 def scrape_make_in_db(settings, db):
     """
     Scrape makes from thing objects
-  :param settings: A dict containing settings
-  :param db: data we can extract makes from
-  :return: Data we scraped, and a list of ids we failed to scrape
+    :param settings: A dict containing settings
+    :param db: data we can extract makes from
+    :return: Data we scraped, and a list of ids we failed to scrape
     """
     makes_to_scrape = get_makes(db, settings)
     volume = settings['volume']
@@ -308,9 +305,9 @@
 def get_remixes(data, settings):
     """
     gets all remixes in data
-  :param data: loaded data
-  :param settings: A dict containing settings
-  :return: a set of all the usernames in the input
+    :param data: loaded data
+    :param settings: A dict containing settings
+    :return: a set of all the usernames in the input
     """
     res = dict()
     items = data['things']
@@ -336,9 +333,9 @@
 def scrape_remixes_in_db(settings, db):
     """
     Scrape remixes from thing objects
-  :param settings: A dict containing settings
-  :param db: data we can extract makes from
-  :return: Data we scraped, and a list of ids we failed to scrape
+    :param settings: A dict containing settings
+    :param db: data we can extract makes from
+    :return: Data we scraped, and a list of ids we failed to scrape
     """
     remixes_to_scrape = get_remixes(db, settings)
     volume = settings['volume']
@@ -373,9 +370,9 @@
 def follow_cli(inp, data=None):
     """
     Follow instructions from CLI
-  :param inp: Instructions from CLI
-  :param data: Data about the website
-  :return: Data object updated
+    :param inp: Instructions from CLI
+    :param data: Data about the website
+    :return: Data object updated
     """
     if data is None:
         data = data_format.copy()
